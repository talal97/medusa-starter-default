--- conflicted
+++ resolved
@@ -95,12 +95,7 @@
 - a Shipping Option called Standard Shipping which costs 10 EUR
 - a Product called Cool Test Product with 4 Product Variants that all cost 19.50 EUR
 
-<<<<<<< HEAD
-Visit [docs.medusa-commerce.com](https://docs.medusa-comerce.com) for further guides.
-=======
-
 Visit [docs.medusa-commerce.com](https://docs.medusa-commerce.com) for further guides.
->>>>>>> 64429e53
 
 <p>
   <a href="https://www.medusa-commerce.com">
