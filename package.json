{
  "name": "medusa-starter-default",
  "version": "0.0.1",
  "description": "A starter for Medusa projects.",
  "author": "Sebastian Rindom <skrindom@gmail.com>",
  "license": "MIT",
  "keywords": [
    "sqlite",
    "postgres",
    "typescript",
    "ecommerce",
    "headless",
    "medusa"
  ],
  "scripts": {
    "clean": "cross-env ./node_modules/.bin/rimraf dist",
    "watch": "cross-env tsc --watch",
    "test": "cross-env jest",
    "seed": "cross-env medusa seed -f ./data/seed.json",
    "start": "cross-env npm run build && medusa start",
    "start:custom": "cross-env npm run build && node --preserve-symlinks --trace-warnings index.js",
    "dev": "cross-env npm run build:server && medusa develop",
    "build:server": "cross-env npm run clean && tsc -p tsconfig.json",
    "build:admin": "cross-env medusa-admin build",
    "build": "cross-env npm run clean && npm run build:server && npm run build:admin"
  },
  "dependencies": {
    "@medusajs/admin": "6.0.1-snapshot-20230615191336",
    "@medusajs/cache-inmemory": "^1.8.7",
    "@medusajs/cache-redis": "^1.8.7",
    "@medusajs/event-bus-local": "^1.9.4",
    "@medusajs/event-bus-redis": "^1.8.7",
    "@medusajs/file-local": "^1.0.1",
    "@medusajs/medusa": "1.12.1-snapshot-20230615191336",
    "@tanstack/react-query": "4.22.0",
    "babel-preset-medusa-package": "^1.1.13",
    "body-parser": "^1.19.0",
    "cors": "^2.8.5",
    "dotenv": "^16.1.4",
    "express": "^4.17.2",
    "medusa-fulfillment-manual": "^1.1.37",
    "medusa-interfaces": "^1.3.7",
    "medusa-payment-manual": "^1.0.23",
    "medusa-payment-stripe": "6.0.1-snapshot-20230530160902",
    "prism-react-renderer": "^2.0.4",
    "typeorm": "^0.3.16"
  },
  "devDependencies": {
    "@babel/cli": "^7.14.3",
    "@babel/core": "^7.14.3",
    "@babel/preset-typescript": "^7.21.4",
<<<<<<< HEAD
    "@medusajs/medusa-cli": "1.3.16-snapshot-20230615191336",
=======
    "@medusajs/medusa-cli": "^1.3.14",
>>>>>>> 58f0c59e
    "@types/express": "^4.17.13",
    "@types/jest": "^27.4.0",
    "@types/node": "^17.0.8",
    "babel-preset-medusa-package": "^1.1.13",
    "cross-env": "^7.0.3",
    "eslint": "^6.8.0",
    "jest": "^27.3.1",
    "mongoose": "^5.13.14",
    "rimraf": "^3.0.2",
    "ts-jest": "^27.0.7",
    "ts-loader": "^9.2.6",
    "typescript": "^4.5.2"
  },
  "jest": {
    "globals": {
      "ts-jest": {
        "tsconfig": "tsconfig.spec.json"
      }
    },
    "moduleFileExtensions": [
      "js",
      "json",
      "ts"
    ],
    "testPathIgnorePatterns": [
      "/node_modules/",
      "<rootDir>/node_modules/"
    ],
    "rootDir": "src",
    "testRegex": "(/__tests__/.*|\\.(test|spec))\\.(ts|js)$",
    "transform": {
      ".ts": "ts-jest"
    },
    "collectCoverageFrom": [
      "**/*.(t|j)s"
    ],
    "coverageDirectory": "./coverage",
    "testEnvironment": "node"
  }
}<|MERGE_RESOLUTION|>--- conflicted
+++ resolved
@@ -49,11 +49,7 @@
     "@babel/cli": "^7.14.3",
     "@babel/core": "^7.14.3",
     "@babel/preset-typescript": "^7.21.4",
-<<<<<<< HEAD
     "@medusajs/medusa-cli": "1.3.16-snapshot-20230615191336",
-=======
-    "@medusajs/medusa-cli": "^1.3.14",
->>>>>>> 58f0c59e
     "@types/express": "^4.17.13",
     "@types/jest": "^27.4.0",
     "@types/node": "^17.0.8",
