{
  "name": "medusa-starter-default",
  "version": "0.0.1",
  "description": "A starter for Medusa projects.",
  "author": "Medusa (https://medusajs.com)",
  "license": "MIT",
  "keywords": [
    "sqlite",
    "postgres",
    "typescript",
    "ecommerce",
    "headless",
    "medusa"
  ],
  "scripts": {
    "clean": "cross-env ./node_modules/.bin/rimraf dist",
    "build": "cross-env npm run clean && npm run build:server && npm run build:admin",
    "build:server": "cross-env npm run clean && tsc -p tsconfig.server.json",
    "build:admin": "cross-env medusa-admin build",
    "watch": "cross-env tsc --watch",
    "test": "cross-env jest",
    "seed": "cross-env medusa seed -f ./data/seed.json",
    "start": "cross-env npm run build && medusa start",
    "start:custom": "cross-env npm run build && node --preserve-symlinks --trace-warnings index.js",
    "dev": "cross-env npm run build:server && medusa develop"
  },
  "dependencies": {
<<<<<<< HEAD
    "@medusajs/admin": "7.1.11",
    "@medusajs/api-key": "0.1.1",
    "@medusajs/auth": "0.0.3",
    "@medusajs/cache-inmemory": "^1.8.9",
    "@medusajs/cache-redis": "^1.8.9",
    "@medusajs/cart": "0.0.2",
    "@medusajs/currency": "0.1.1",
    "@medusajs/customer": "0.0.2",
    "@medusajs/event-bus-local": "^1.9.8",
    "@medusajs/event-bus-redis": "^1.8.11",
    "@medusajs/file-local": "^1.0.3",
    "@medusajs/fulfillment": "0.1.1",
    "@medusajs/inventory-next": "0.0.2",
    "@medusajs/medusa": "1.20.3",
    "@medusajs/order": "0.1.1",
    "@medusajs/payment": "0.0.2",
    "@medusajs/pricing": "0.1.10",
    "@medusajs/product": "0.3.10",
    "@medusajs/promotion": "0.0.2",
    "@medusajs/region": "0.1.1",
    "@medusajs/sales-channel": "0.1.1",
    "@medusajs/stock-location-next": "0.0.2",
    "@medusajs/store": "0.1.1",
    "@medusajs/tax": "0.1.1",
    "@medusajs/user": "0.0.2",
=======
    "@medusajs/admin": "latest",
    "@medusajs/cache-inmemory": "latest",
    "@medusajs/cache-redis": "latest",
    "@medusajs/event-bus-local": "latest",
    "@medusajs/event-bus-redis": "latest",
    "@medusajs/file-local": "latest",
    "@medusajs/medusa": "latest",
>>>>>>> 5cf2de80
    "@tanstack/react-query": "4.22.0",
    "body-parser": "^1.19.0",
    "cors": "^2.8.5",
    "dotenv": "16.3.1",
    "express": "^4.17.2",
    "medusa-fulfillment-manual": "latest",
    "medusa-interfaces": "latest",
    "medusa-payment-manual": "latest",
    "medusa-payment-stripe": "latest",
    "prism-react-renderer": "^2.0.4",
    "typeorm": "^0.3.16"
  },
  "devDependencies": {
    "@babel/cli": "^7.14.3",
    "@babel/core": "^7.14.3",
    "@babel/preset-typescript": "^7.21.4",
    "@medusajs/medusa-cli": "latest",
    "@stdlib/number-float64-base-normalize": "0.0.8",
    "@types/express": "^4.17.13",
    "@types/jest": "^27.4.0",
    "@types/node": "^17.0.8",
    "babel-preset-medusa-package": "^1.1.19",
    "cross-env": "^7.0.3",
    "eslint": "^6.8.0",
    "jest": "^27.3.1",
    "rimraf": "^3.0.2",
    "ts-jest": "^27.0.7",
    "ts-loader": "^9.2.6",
    "typescript": "^4.5.2",
    "@types/mime": "1.3.5"
  },
  "jest": {
    "globals": {
      "ts-jest": {
        "tsconfig": "tsconfig.spec.json"
      }
    },
    "moduleFileExtensions": [
      "js",
      "json",
      "ts"
    ],
    "testPathIgnorePatterns": [
      "/node_modules/",
      "<rootDir>/node_modules/"
    ],
    "rootDir": "src",
    "testRegex": "(/__tests__/.*|\\.(test|spec))\\.(ts|js)$",
    "transform": {
      ".ts": "ts-jest"
    },
    "collectCoverageFrom": [
      "**/*.(t|j)s"
    ],
    "coverageDirectory": "./coverage",
    "testEnvironment": "node"
  }
}<|MERGE_RESOLUTION|>--- conflicted
+++ resolved
@@ -25,7 +25,6 @@
     "dev": "cross-env npm run build:server && medusa develop"
   },
   "dependencies": {
-<<<<<<< HEAD
     "@medusajs/admin": "7.1.11",
     "@medusajs/api-key": "0.1.1",
     "@medusajs/auth": "0.0.3",
@@ -51,15 +50,6 @@
     "@medusajs/store": "0.1.1",
     "@medusajs/tax": "0.1.1",
     "@medusajs/user": "0.0.2",
-=======
-    "@medusajs/admin": "latest",
-    "@medusajs/cache-inmemory": "latest",
-    "@medusajs/cache-redis": "latest",
-    "@medusajs/event-bus-local": "latest",
-    "@medusajs/event-bus-redis": "latest",
-    "@medusajs/file-local": "latest",
-    "@medusajs/medusa": "latest",
->>>>>>> 5cf2de80
     "@tanstack/react-query": "4.22.0",
     "body-parser": "^1.19.0",
     "cors": "^2.8.5",
