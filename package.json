{
  "name": "medusa-starter-default",
  "version": "0.0.1",
  "description": "A starter for Medusa projects.",
  "author": "Medusa (https://medusajs.com)",
  "license": "MIT",
  "keywords": [
    "sqlite",
    "postgres",
    "typescript",
    "ecommerce",
    "headless",
    "medusa"
  ],
  "scripts": {
    "clean": "cross-env ./node_modules/.bin/rimraf dist",
    "build": "cross-env npm run clean && npm run build:server",
    "build:server": "node ./build.mjs",
    "watch": "cross-env tsc --watch",
    "test": "cross-env jest",
    "seed": "cross-env medusa seed -f ./data/seed.json",
    "start": "cross-env npm run build && medusa start",
    "start:custom": "cross-env npm run build && node --preserve-symlinks --trace-warnings index.js",
    "dev": "node ./develop.mjs",
    "dev:inspect": "node --inspect ./develop.mjs"
  },
  "dependencies": {
<<<<<<< HEAD
    "@medusajs/api-key": "preview",
    "@medusajs/auth": "preview",
    "@medusajs/cache-inmemory": "preview",
    "@medusajs/cart": "preview",
    "@medusajs/currency": "preview",
    "@medusajs/customer": "preview",
    "@medusajs/event-bus-local": "preview",
    "@medusajs/file": "preview",
    "@medusajs/file-local-next": "preview",
    "@medusajs/fulfillment": "preview",
    "@medusajs/fulfillment-manual": "preview",
    "@medusajs/inventory-next": "preview",
    "@medusajs/medusa": "preview",
    "@medusajs/order": "preview",
    "@medusajs/payment": "preview",
    "@medusajs/pricing": "preview",
    "@medusajs/product": "preview",
    "@medusajs/promotion": "preview",
    "@medusajs/region": "preview",
    "@medusajs/sales-channel": "preview",
    "@medusajs/stock-location-next": "preview",
    "@medusajs/store": "preview",
    "@medusajs/tax": "preview",
    "@medusajs/user": "preview",
    "@medusajs/workflow-engine-inmemory": "preview",
    "@swc/core": "^1.4.17",
=======
    "@medusajs/api-key": "0.1.2",
    "@medusajs/auth": "0.0.3",
    "@medusajs/cache-inmemory": "^1.8.10",
    "@medusajs/cache-redis": "^1.9.1",
    "@medusajs/cart": "0.0.3",
    "@medusajs/currency": "0.1.2",
    "@medusajs/customer": "0.0.3",
    "@medusajs/event-bus-local": "^1.9.8",
    "@medusajs/event-bus-redis": "^1.8.13",
    "@medusajs/file-local": "^1.0.3",
    "@medusajs/fulfillment": "0.1.2",
    "@medusajs/inventory-next": "0.0.3",
    "@medusajs/medusa": "1.20.6",
    "@medusajs/order": "0.1.2",
    "@medusajs/payment": "0.0.3",
    "@medusajs/pricing": "0.1.12",
    "@medusajs/product": "0.3.12",
    "@medusajs/promotion": "0.0.4",
    "@medusajs/region": "0.1.1",
    "@medusajs/sales-channel": "0.1.1",
    "@medusajs/stock-location-next": "0.0.3",
    "@medusajs/store": "0.1.1",
    "@medusajs/tax": "0.1.1",
    "@medusajs/user": "0.0.3",
>>>>>>> 02e043f5
    "@tanstack/react-query": "4.22.0",
    "body-parser": "^1.19.0",
    "cors": "^2.8.5",
    "dotenv": "16.3.1",
    "express": "^4.17.2",
    "medusa-interfaces": "preview",
    "prism-react-renderer": "^2.0.4",
    "typeorm": "^0.3.16"
  },
  "devDependencies": {
    "@babel/cli": "^7.14.3",
    "@babel/core": "^7.14.3",
    "@babel/preset-typescript": "^7.21.4",
<<<<<<< HEAD
    "@medusajs/medusa-cli": "preview",
=======
    "@medusajs/medusa-cli": "latest",
>>>>>>> 02e043f5
    "@mikro-orm/cli": "5.9.7",
    "@mikro-orm/core": "5.9.7",
    "@mikro-orm/migrations": "5.9.7",
    "@mikro-orm/postgresql": "5.9.7",
    "@stdlib/number-float64-base-normalize": "0.0.8",
    "@types/express": "^4.17.13",
    "@types/jest": "^27.4.0",
    "@types/mime": "1.3.5",
    "@types/node": "^17.0.8",
    "babel-preset-medusa-package": "^1.1.19",
    "cross-env": "^7.0.3",
    "eslint": "^6.8.0",
    "jest": "^27.3.1",
    "rimraf": "^3.0.2",
    "ts-jest": "^27.0.7",
    "ts-loader": "^9.2.6",
    "ts-node": "^10.9.2",
<<<<<<< HEAD
    "typescript": "^4.5.2"
=======
    "typescript": "^4.5.2",
    "@swc/core": "^1.4.17"
>>>>>>> 02e043f5
  },
  "jest": {
    "globals": {
      "ts-jest": {
        "tsconfig": "tsconfig.spec.json"
      }
    },
    "moduleFileExtensions": [
      "js",
      "json",
      "ts"
    ],
    "testPathIgnorePatterns": [
      "/node_modules/",
      "<rootDir>/node_modules/"
    ],
    "rootDir": "src",
    "testRegex": "(/__tests__/.*|\\.(test|spec))\\.(ts|js)$",
    "transform": {
      ".ts": "ts-jest"
    },
    "collectCoverageFrom": [
      "**/*.(t|j)s"
    ],
    "coverageDirectory": "./coverage",
    "testEnvironment": "node"
  }
}<|MERGE_RESOLUTION|>--- conflicted
+++ resolved
@@ -25,7 +25,6 @@
     "dev:inspect": "node --inspect ./develop.mjs"
   },
   "dependencies": {
-<<<<<<< HEAD
     "@medusajs/api-key": "preview",
     "@medusajs/auth": "preview",
     "@medusajs/cache-inmemory": "preview",
@@ -51,33 +50,6 @@
     "@medusajs/tax": "preview",
     "@medusajs/user": "preview",
     "@medusajs/workflow-engine-inmemory": "preview",
-    "@swc/core": "^1.4.17",
-=======
-    "@medusajs/api-key": "0.1.2",
-    "@medusajs/auth": "0.0.3",
-    "@medusajs/cache-inmemory": "^1.8.10",
-    "@medusajs/cache-redis": "^1.9.1",
-    "@medusajs/cart": "0.0.3",
-    "@medusajs/currency": "0.1.2",
-    "@medusajs/customer": "0.0.3",
-    "@medusajs/event-bus-local": "^1.9.8",
-    "@medusajs/event-bus-redis": "^1.8.13",
-    "@medusajs/file-local": "^1.0.3",
-    "@medusajs/fulfillment": "0.1.2",
-    "@medusajs/inventory-next": "0.0.3",
-    "@medusajs/medusa": "1.20.6",
-    "@medusajs/order": "0.1.2",
-    "@medusajs/payment": "0.0.3",
-    "@medusajs/pricing": "0.1.12",
-    "@medusajs/product": "0.3.12",
-    "@medusajs/promotion": "0.0.4",
-    "@medusajs/region": "0.1.1",
-    "@medusajs/sales-channel": "0.1.1",
-    "@medusajs/stock-location-next": "0.0.3",
-    "@medusajs/store": "0.1.1",
-    "@medusajs/tax": "0.1.1",
-    "@medusajs/user": "0.0.3",
->>>>>>> 02e043f5
     "@tanstack/react-query": "4.22.0",
     "body-parser": "^1.19.0",
     "cors": "^2.8.5",
@@ -91,11 +63,7 @@
     "@babel/cli": "^7.14.3",
     "@babel/core": "^7.14.3",
     "@babel/preset-typescript": "^7.21.4",
-<<<<<<< HEAD
     "@medusajs/medusa-cli": "preview",
-=======
-    "@medusajs/medusa-cli": "latest",
->>>>>>> 02e043f5
     "@mikro-orm/cli": "5.9.7",
     "@mikro-orm/core": "5.9.7",
     "@mikro-orm/migrations": "5.9.7",
@@ -113,12 +81,8 @@
     "ts-jest": "^27.0.7",
     "ts-loader": "^9.2.6",
     "ts-node": "^10.9.2",
-<<<<<<< HEAD
-    "typescript": "^4.5.2"
-=======
     "typescript": "^4.5.2",
     "@swc/core": "^1.4.17"
->>>>>>> 02e043f5
   },
   "jest": {
     "globals": {
