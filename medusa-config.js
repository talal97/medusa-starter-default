const dotenv = require("dotenv");
const { Modules } = require("@medusajs/modules-sdk");

let ENV_FILE_NAME = "";
switch (process.env.NODE_ENV) {
  case "production":
    ENV_FILE_NAME = ".env.production";
    break;
  case "staging":
    ENV_FILE_NAME = ".env.staging";
    break;
  case "test":
    ENV_FILE_NAME = ".env.test";
    break;
  case "development":
  default:
    ENV_FILE_NAME = ".env";
    break;
}

try {
  dotenv.config({ path: process.cwd() + "/" + ENV_FILE_NAME });
} catch (e) {}

// CORS when consuming Medusa from admin
const ADMIN_CORS =
  process.env.ADMIN_CORS || "http://localhost:7000,http://localhost:7001";

// CORS to avoid issues when consuming Medusa from a client
const STORE_CORS = process.env.STORE_CORS || "http://localhost:8000";

const DATABASE_URL =
  process.env.DATABASE_URL || "postgres://localhost/medusa-starter-default";

const REDIS_URL = process.env.REDIS_URL || "redis://localhost:6379";

const plugins = [
<<<<<<< HEAD
  // {
  //   resolve: "@medusajs/admin",
  //   /** @type {import('@medusajs/admin').PluginOptions} */
  //   options: {
  //     autoRebuild: true,
  //     develop: {
  //       open: process.env.OPEN_BROWSER !== "false",
  //     },
  //   },
  // },
=======
  `medusa-fulfillment-manual`,
  `medusa-payment-manual`,
  {
    resolve: `@medusajs/file-local`,
    options: {
      upload_dir: "uploads",
    },
  },
>>>>>>> 02e043f5
];

const modules = {
  [Modules.CACHE]: true,
  [Modules.EVENT_BUS]: true,
  [Modules.AUTH]: {
    resolve: "@medusajs/auth",
    options: {
      providers: [
        {
          name: "emailpass",
          scopes: {
            admin: {},
            store: {},
          },
        },
      ],
    },
  },
  [Modules.USER]: {
    resolve: "@medusajs/user",
    options: {
      jwt_secret: process.env.JWT_SECRET ?? "test",
    },
  },
  [Modules.FILE]: {
    resolve: "@medusajs/file",
    options: {
      providers: [
        {
          resolve: "@medusajs/file-local-next",
          options: {
            config: {
              local: {},
            },
          },
        },
      ],
    },
  },
  [Modules.WORKFLOW_ENGINE]: true,
  [Modules.STOCK_LOCATION]: true,
  [Modules.INVENTORY]: true,
  [Modules.PRODUCT]: true,
  [Modules.PRICING]: true,
  [Modules.PROMOTION]: true,
  [Modules.CUSTOMER]: true,
  [Modules.SALES_CHANNEL]: true,
  [Modules.CART]: true,
  [Modules.REGION]: true,
  [Modules.API_KEY]: true,
  [Modules.STORE]: true,
  [Modules.TAX]: true,
  [Modules.CURRENCY]: true,
  [Modules.PAYMENT]: true,
  [Modules.FULFILLMENT]: {
    resolve: "@medusajs/fulfillment",
    options: {
      providers: [
        {
          resolve: "@medusajs/fulfillment-manual",
          options: {
            config: {
              manual: {},
            },
          },
        },
      ],
    },
  },
};

/** @type {import('@medusajs/medusa').ConfigModule["projectConfig"]} */
const projectConfig = {
  jwtSecret: process.env.JWT_SECRET,
  cookieSecret: process.env.COOKIE_SECRET,
  store_cors: STORE_CORS,
  database_url: DATABASE_URL,
  admin_cors: ADMIN_CORS,
  auth_cors: process.env.AUTH_CORS || ADMIN_CORS
  // Uncomment the following lines to enable REDIS
  // redis_url: REDIS_URL
};

/** @type {import('@medusajs/medusa').ConfigModule} */
module.exports = {
  projectConfig,
  plugins,
  modules,
  featureFlags: {
    medusa_v2: true
  }
};<|MERGE_RESOLUTION|>--- conflicted
+++ resolved
@@ -34,29 +34,7 @@
 
 const REDIS_URL = process.env.REDIS_URL || "redis://localhost:6379";
 
-const plugins = [
-<<<<<<< HEAD
-  // {
-  //   resolve: "@medusajs/admin",
-  //   /** @type {import('@medusajs/admin').PluginOptions} */
-  //   options: {
-  //     autoRebuild: true,
-  //     develop: {
-  //       open: process.env.OPEN_BROWSER !== "false",
-  //     },
-  //   },
-  // },
-=======
-  `medusa-fulfillment-manual`,
-  `medusa-payment-manual`,
-  {
-    resolve: `@medusajs/file-local`,
-    options: {
-      upload_dir: "uploads",
-    },
-  },
->>>>>>> 02e043f5
-];
+const plugins = [];
 
 const modules = {
   [Modules.CACHE]: true,
