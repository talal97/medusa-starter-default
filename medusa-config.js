const dotenv = require("dotenv");

let ENV_FILE_NAME = "";
switch (process.env.NODE_ENV) {
  case "production":
    ENV_FILE_NAME = ".env.production";
    break;
  case "staging":
    ENV_FILE_NAME = ".env.staging";
    break;
  case "test":
    ENV_FILE_NAME = ".env.test";
    break;
  case "development":
  default:
    ENV_FILE_NAME = ".env";
    break;
}

try {
  dotenv.config({ path: process.cwd() + "/" + ENV_FILE_NAME });
} catch (e) {}

// CORS when consuming Medusa from admin
const ADMIN_CORS =
  process.env.ADMIN_CORS || "http://localhost:7000,http://localhost:7001";

// CORS to avoid issues when consuming Medusa from a client
const STORE_CORS = process.env.STORE_CORS || "http://localhost:8000";

<<<<<<< HEAD
const DATABASE_URL =
  process.env.DATABASE_URL || "postgres://localhost/test-postgres";
=======
const DATABASE_TYPE = process.env.DATABASE_TYPE || "postgres";
const DATABASE_URL = process.env.DATABASE_URL || "postgres://localhost/vercel-commerce";
>>>>>>> a46c7c0f
const REDIS_URL = process.env.REDIS_URL || "redis://localhost:6379";

const plugins = [
  `medusa-fulfillment-manual`,
  `medusa-payment-manual`,
  // To enable the admin plugin, uncomment the following lines and run `yarn add @medusajs/admin`
  // {
  //   resolve: "@medusajs/admin",
  //   /** @type {import('@medusajs/admin').PluginOptions} */
  //   options: {
  //     autoRebuild: true,
  //   },
  // },
];

const modules = {
  /*eventBus: {
    resolve: "@medusajs/event-bus-redis",
    options: {
      redisUrl: REDIS_URL
    }
  },
  cacheService: {
    resolve: "@medusajs/cache-redis",
    options: {
      redisUrl: REDIS_URL
    }
  },*/
};

/** @type {import('@medusajs/medusa').ConfigModule["projectConfig"]} */
const projectConfig = {
  jwtSecret: process.env.JWT_SECRET,
  cookieSecret: process.env.COOKIE_SECRET,
<<<<<<< HEAD
=======
  database_type: DATABASE_TYPE,
>>>>>>> a46c7c0f
  store_cors: STORE_CORS,
  database_url: DATABASE_URL,
  admin_cors: ADMIN_CORS,
  // Uncomment the following lines to enable REDIS
  // redis_url: REDIS_URL
};

/** @type {import('@medusajs/medusa').ConfigModule} */
module.exports = {
  projectConfig,
  plugins,
  modules,
};<|MERGE_RESOLUTION|>--- conflicted
+++ resolved
@@ -28,13 +28,9 @@
 // CORS to avoid issues when consuming Medusa from a client
 const STORE_CORS = process.env.STORE_CORS || "http://localhost:8000";
 
-<<<<<<< HEAD
 const DATABASE_URL =
   process.env.DATABASE_URL || "postgres://localhost/test-postgres";
-=======
-const DATABASE_TYPE = process.env.DATABASE_TYPE || "postgres";
-const DATABASE_URL = process.env.DATABASE_URL || "postgres://localhost/vercel-commerce";
->>>>>>> a46c7c0f
+  
 const REDIS_URL = process.env.REDIS_URL || "redis://localhost:6379";
 
 const plugins = [
@@ -69,10 +65,6 @@
 const projectConfig = {
   jwtSecret: process.env.JWT_SECRET,
   cookieSecret: process.env.COOKIE_SECRET,
-<<<<<<< HEAD
-=======
-  database_type: DATABASE_TYPE,
->>>>>>> a46c7c0f
   store_cors: STORE_CORS,
   database_url: DATABASE_URL,
   admin_cors: ADMIN_CORS,
